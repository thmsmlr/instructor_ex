<!-- livebook:{"persist_outputs":true} -->

# Question & Answer with Citations

```elixir
Mix.install(
  [
<<<<<<< HEAD
    {:instructor, "~> 0.0.4"}
=======
    {:instructor, path: Path.expand("../../", __DIR__)}
>>>>>>> c8b9778c
  ],
  config: [
    instructor: [
      adapter: Instructor.Adapters.OpenAI,
      openai: [api_key: System.fetch_env!("LB_OPENAI_API_KEY")]
    ]
  ]
)
```

## Motivation

Hallucinations are a concern with large language models. You can often ask questions and get back seemingly correct responses, but when you actually try to do quality control, you'll notice that the results are false. They just sound plausible.

One way to mitigate these shortfalls in the technology is to get the language model to provide evidence and citations to back up its answers. You can then use standard ecto changeset validation techniques to ensure that the citations also show up in the answer and the source text.

## Basic Substring Validation

In the simplest example of this, we can just write a validation that ensures the citation provided is found in the provided text.

We can do this pretty easily with instructor because the `validate_changeset/2` callback is optionally provided a context which you can specify for each completion.

```elixir
defmodule QuestionAnswer do
  use Ecto.Schema
  use Instructor.Validator

  @doc """
  A question/answer pair with full citations from the provided supporting text.
  citations should include the relevant facts related to answering the question
  and quotes from the supplied text.
  """
  @primary_key false
  embedded_schema do
    field(:question, :string)

    embeds_many :answer, Citation, primary_key: false do
      field(:statement, :string)
      field(:quote, :string)
    end
  end

  @impl true
  @doc """
  Notice here we're getting a context? 
  We can define this value later in the `Instructor.chat_completion/1` call
  """
  def validate_changeset(changeset, %{document: _document} = context) do
    changeset
    |> Ecto.Changeset.cast_embed(:answer,
      with: fn params, attrs ->
        validate_answer(context, params, attrs)
      end
    )
  end

  def validate_answer(%{document: document}, params, attrs \\ %{}) do
    params
    |> Ecto.Changeset.cast(attrs, [:statement, :quote])
    |> Ecto.Changeset.validate_length(:quote, min: 1)
    |> Ecto.Changeset.validate_change(:quote, fn :quote, q ->
      if String.contains?(document, q) do
        []
      else
        [quote: "Quote must be an exact substring of the provided text"]
      end
    end)
  end
end
```

<!-- livebook:{"output":true} -->

```
{:module, QuestionAnswer, <<70, 79, 82, 49, 0, 0, 24, ...>>, {:validate_answer, 3}}
```

Notice something interesting about this code. While we provide a validation for the change set, Instructor by default will also cast all of the embedded and associated schemas. We can override that validation of associated schemas by using the `Ecto.Changeset.cast_embed/3` function with the `with:` option.

This unfortunately won't automatically cast its attributes, but at this point you're in familiar territory with what you should be used to operating in with plain old Ecto schemas.

If at this point you don't want to fully eject from instructor, you could instead of using `Ecto.Changeset.cast_embed`, you could use `Ecto.Changeset.validate_changes(:answer, ...)` and validate the embedded changesets manually there. Both are perfectly fine.

Now let's see how it responds to a question about me. Referencing my personal website.

```elixir
answer_with_citations = fn question, context ->
  Instructor.chat_completion(
    model: "gpt-3.5-turbo",
    response_model: QuestionAnswer,
    max_retries: 2,
    validation_context: %{
      document: context
    },
    messages: [
      %{
        role: "system",
        content:
          "You are a world class algorithm to answer questions with correct and exact citations."
      },
      %{
        role: "user",
        content: "#{context}"
      },
      %{
        role: "user",
        content: "Question: #{question}"
      }
    ]
  )
end

question = "What companies and what side projects has the author worked on?"

context = """
[excerpt from Thomas Millar's personal website]

I have been a software engineer for the last 14 years.
Over that time I have worked at Mortar Data (acquired by DataDog), and Stitch Fix building data platforms and doing MLOps.
During these years at Stitch Fix, and in University I became close friends with Jason Liu the original author of the Python instructor library.

On the side, I have built projects like billclintonswag.com and 12ft.io which cumulatively have reached over 50M+ people directly.
My project's have even been written up in Oprah Magazine.

These days, I'm all in on Elixir.
I think it's poised to be the most productive stack for SaaS companies going forward.
I am focusing my time on building products using Elixir and developing the surrounding ecosystem.
If you'd like to follow me on this journey.
Check back here for regular updates on Elixir and general thoughts about software engineering.
You can also follow me on  @thmsmlr.
"""

answer_with_citations.(question, context)
```

<!-- livebook:{"output":true} -->

```
{:ok,
 %QuestionAnswer{
   question: "What companies and side projects has the author worked on?",
   answer: [
     %QuestionAnswer.Citation{
<<<<<<< HEAD
       statement: "I have worked at Mortar Data (acquired by DataDog) and Stitch Fix.",
=======
       statement: "I have worked at Mortar Data and Stitch Fix.",
>>>>>>> c8b9778c
       quote: "Over that time I have worked at Mortar Data (acquired by DataDog), and Stitch Fix building data platforms and doing MLOps."
     },
     %QuestionAnswer.Citation{
       statement: "I have built projects like billclintonswag.com and 12ft.io.",
       quote: "On the side, I have built projects like billclintonswag.com and 12ft.io which cumulatively have reached over 50M+ people directly."
     }
   ]
 }}
```

## Using the LLM for Validation

While this certainly works, you don't really have a strong confidence that the citation is actually relevant, even if it is found in the base text. However, the beauty of Instructor is that you can employ it recursively in your validators to check its own work.

So in this example, we're going to write a custom validator for the citations that check against the base text with the LLM to ensure that it is semantically relevant, not just present.

```elixir
defmodule CitationValidation do
  use Ecto.Schema
  use Instructor.Validator

  @doc """
  Whether or not a citation for a given text is valid.
  Optionally you can provide an error_message to when the citation is invalid.
  """
  @primary_key false
  embedded_schema do
    field(:is_valid?, :boolean)
    field(:error_message, :string)
  end

  def changeset(params, attrs \\ %{}) do
    params
    |> Ecto.Changeset.cast(attrs, [:is_valid?, :error_message])
  end
end

defmodule LLMQuestionAnswer do
  use Ecto.Schema
  use Instructor.Validator

  @doc """
  A question/answer pair with full citations from the provided supporting text.
  citations should include the relevant facts related to answering the question
  and quotes from the supplied text.
  """
  @primary_key false
  embedded_schema do
    field(:question, :string)

    embeds_many :answer, Citation, primary_key: false do
      field(:statement, :string)
      field(:quote, :string)
    end
  end

  @impl true
  def validate_changeset(changeset, %{document: _document} = context) do
    changeset
    |> Ecto.Changeset.cast_embed(:answer,
      with: fn params, attrs ->
        validate_answer(context, params, attrs)
      end
    )
  end

  def validate_answer(%{document: document}, params, attrs \\ %{}) do
    params
    |> Ecto.Changeset.cast(attrs, [:statement, :quote])
    |> Ecto.Changeset.validate_length(:quote, min: 1)
    |> Ecto.Changeset.validate_change(:quote, fn :quote, q ->
      case Instructor.chat_completion(
             model: "gpt-3.5-turbo",
             response_model: CitationValidation,
             max_retries: 3,
             messages: [
               %{
                 role: "user",
                 content: """
                   Does the following citation exist in the following document?
                   It is okay if the citation is slightly wrong, but semantically correct.

                   Citation: #{q}

                   Context: #{document}
                 """
               }
             ]
           ) do
        {:ok, %CitationValidation{is_valid?: true}} -> []
        {:ok, %CitationValidation{is_valid?: false, error_message: err}} -> [err]
      end
    end)
  end
end
```

<!-- livebook:{"output":true} -->

```
{:module, LLMQuestionAnswer, <<70, 79, 82, 49, 0, 0, 26, ...>>, {:validate_answer, 3}}
```

Notice here that we relaxed the requirement that it must exactly be in the base text. Rather the citation can just be semantically represented. This allows us to be a little more fuzzy with our validations.

Let's induce a hypothetical invalid changeset so that we can test our validations.

```elixir
# Simulated response from the LLM
params = %{
  question: "What is the capital of France?",
  answer: [
    %{
      statement: "Paris",
      quote: "Paris is the capital of France"
    }
  ]
}

# Internally Instructor makes this call with the result of the LLM to create
# the changeset that it'll later validate.
changeset = Instructor.cast_all(%LLMQuestionAnswer{}, params)

%Ecto.Changeset{valid?: true} =
  LLMQuestionAnswer.validate_changeset(changeset, %{
    document: """
      Thomas likes to golf
      Paris is the capital city of France
      Some other irrelevant text
    """
  })
```

<!-- livebook:{"output":true} -->

```
#Ecto.Changeset<
  action: nil,
  changes: %{
    question: "What is the capital of France?",
    answer: [
      #Ecto.Changeset<
        action: :insert,
        changes: %{quote: "Paris is the capital of France", statement: "Paris"},
        errors: [],
        data: #LLMQuestionAnswer.Citation<>,
        valid?: true
      >
    ]
  },
  errors: [],
  data: #LLMQuestionAnswer<>,
  valid?: true
>
```

<<<<<<< HEAD
<!-- livebook:{"offset":10060,"stamp":{"token":"XCP.FYaXPmnw7ZAexPoEhYU1V0K3VV_Tyj7s5YwTPKvEPI-Vmmb7P92KT4S5BsVBGW2nCUS7hxRBBRl27A_zZRrVOfnOeZVj51d_TcJvWrbieSyfHgSNA0nLZgo","version":2}} -->
=======
<!-- livebook:{"offset":10002,"stamp":{"token":"XCP.7Hys0MtnvKlgvvdERiX6WVx9CSZZddOVeRwgna5Lju053elnhBBsxc4eOjG65xs56kEHUIeT5S3Ef9qfQo8_k-QweHafP-qdu_1OutGHBpTXP56WMuHf85A","version":2}} -->
>>>>>>> c8b9778c
<|MERGE_RESOLUTION|>--- conflicted
+++ resolved
@@ -5,11 +5,7 @@
 ```elixir
 Mix.install(
   [
-<<<<<<< HEAD
-    {:instructor, "~> 0.0.4"}
-=======
     {:instructor, path: Path.expand("../../", __DIR__)}
->>>>>>> c8b9778c
   ],
   config: [
     instructor: [
@@ -153,11 +149,7 @@
    question: "What companies and side projects has the author worked on?",
    answer: [
      %QuestionAnswer.Citation{
-<<<<<<< HEAD
-       statement: "I have worked at Mortar Data (acquired by DataDog) and Stitch Fix.",
-=======
        statement: "I have worked at Mortar Data and Stitch Fix.",
->>>>>>> c8b9778c
        quote: "Over that time I have worked at Mortar Data (acquired by DataDog), and Stitch Fix building data platforms and doing MLOps."
      },
      %QuestionAnswer.Citation{
@@ -314,8 +306,4 @@
 >
 ```
 
-<<<<<<< HEAD
-<!-- livebook:{"offset":10060,"stamp":{"token":"XCP.FYaXPmnw7ZAexPoEhYU1V0K3VV_Tyj7s5YwTPKvEPI-Vmmb7P92KT4S5BsVBGW2nCUS7hxRBBRl27A_zZRrVOfnOeZVj51d_TcJvWrbieSyfHgSNA0nLZgo","version":2}} -->
-=======
-<!-- livebook:{"offset":10002,"stamp":{"token":"XCP.7Hys0MtnvKlgvvdERiX6WVx9CSZZddOVeRwgna5Lju053elnhBBsxc4eOjG65xs56kEHUIeT5S3Ef9qfQo8_k-QweHafP-qdu_1OutGHBpTXP56WMuHf85A","version":2}} -->
->>>>>>> c8b9778c
+<!-- livebook:{"offset":10002,"stamp":{"token":"XCP.7Hys0MtnvKlgvvdERiX6WVx9CSZZddOVeRwgna5Lju053elnhBBsxc4eOjG65xs56kEHUIeT5S3Ef9qfQo8_k-QweHafP-qdu_1OutGHBpTXP56WMuHf85A","version":2}} -->