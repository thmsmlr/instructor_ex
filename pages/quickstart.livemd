--- conflicted
+++ resolved
@@ -195,33 +195,20 @@
 <!-- livebook:{"output":true} -->
 
 ```
-
-<<<<<<< HEAD
-09:27:49.015 [debug] Retrying LLM call for NumberSeries:
+10:30:03.764 [debug] Retrying LLM call for NumberSeries:
 
  "series - The sum of the series must be even\nseries - should have at least 10 item(s)"
 
-=======
-10:30:03.764 [debug] Retrying LLM call for NumberSeries:
-
- "series - The sum of the series must be even\nseries - should have at least 10 item(s)"
-
 10:30:04.794 [debug] Retrying LLM call for NumberSeries:
 
  "series - The sum of the series must be even"
-
->>>>>>> 52df85cf
-```
-
-<!-- livebook:{"output":true} -->
-
-```
-<<<<<<< HEAD
-{:ok, %NumberSeries{series: [1, 2, 3, 4, 5, 6, 7, 8, 9, 10, 11, 12]}}
-=======
+```
+
+<!-- livebook:{"output":true} -->
+
+```
 {:ok,
  %NumberSeries{series: [1, 2, 3, 4, 5, 6, 7, 8, 9, 10, 11, 12, 13, 14, 15, 16, 17, 18, 19, 20]}}
->>>>>>> 52df85cf
 ```
 
 Here we demonstrated using regular Lixar code to validate the outputs of an LLM, but we don't have to stop there. We can actually use the LLM to validate the outputs of the LLM.
@@ -522,7 +509,6 @@
 
 And just like that, you can extend Instructor to get the LLM to return whatever you want.
 
-<<<<<<< HEAD
 <!-- livebook:{"branch_parent_index":0} -->
 
 ## Debugging
@@ -870,7 +856,4 @@
 :ok
 ```
 
-<!-- livebook:{"offset":103150,"stamp":{"token":"XCP.xxRRPE5Z_tBuMua3EQx8MtrJzwSBrUjBO0J1GXEGvoTaPkSmT0ti4zKTzNpgQB_CFzkPuTcFyMvqGOnWdLFiTznEPJNpOdSRnMDgBgtMBUIydx5N3qdSumU","version":2}} -->
-=======
-<!-- livebook:{"offset":16817,"stamp":{"token":"XCP.5TJEWZKV766d3PqSlapF6zfDrzPBF2D8YZUn1BV9Fgs73D-kM1ZIpv6KHUXjgokTe8_FejNl25O7e0oAjBtqUTEnpAzkOGBlPiJirCXs-FR86ffK3qxBXWE","version":2}} -->
->>>>>>> 52df85cf
+<!-- livebook:{"offset":103150,"stamp":{"token":"XCP.xxRRPE5Z_tBuMua3EQx8MtrJzwSBrUjBO0J1GXEGvoTaPkSmT0ti4zKTzNpgQB_CFzkPuTcFyMvqGOnWdLFiTznEPJNpOdSRnMDgBgtMBUIydx5N3qdSumU","version":2}} -->