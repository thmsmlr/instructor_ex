defmodule Instructor.MixProject do
  use Mix.Project

  @external_resource "README.md"
  @version "README.md"
           |> File.read!()
           |> then(&Regex.run(~r/{:instructor, "~> (\d+\.\d+\.\d+)"}/, &1))
           |> List.last()

  def project do
    [
      app: :instructor,
      version: @version,
      elixir: "~> 1.15",
      start_permanent: Mix.env() == :prod,
      deps: deps(),
      elixirc_paths: elixirc_paths(Mix.env()),
      description: description(),

      # Docs
      name: "Instructor",
      source_url: "https://github.com/thmsmlr/instructor_ex",
      homepage_url: "https://github.com/thmsmlr/instructor_ex",
      docs: [
        main: "Instructor",
        extras: [
          "pages/quickstart.livemd",
          "pages/philosophy.md",
<<<<<<< HEAD
=======
          "pages/llm-providers/llama-cpp.livemd",
          "pages/llm-providers/ollama.livemd",
          "pages/llm-providers/together.livemd",
>>>>>>> c8b9778c
          "pages/cookbook/text-classification.livemd",
          "pages/cookbook/qa-citations.livemd",
          "pages/cookbook/extract-action-items-from-meeting-transcripts.livemd",
          "pages/cookbook/text-to-dataframes.livemd",
<<<<<<< HEAD
          "pages/cookbook/llama-cpp.livemd"
=======
          "pages/cookbook/gpt4-vision.livemd"
>>>>>>> c8b9778c
        ],
        groups_for_extras: [
          "LLM Providers": ~r"pages/llm-providers/.*\.(md|livemd)",
          Cookbook: ~r"pages/cookbook/.*\.(md|livemd)"
        ],
        before_closing_body_tag: &before_closing_body_tag/1
      ],
      package: package(),
      aliases: aliases()
    ]
  end

  defp elixirc_paths(:test), do: ["lib", "test/support"]
  defp elixirc_paths(_), do: ["lib"]

  # Run "mix help compile.app" to learn about applications.
  def application do
    [
      extra_applications: [:logger]
    ]
  end

  defp description do
    "Structured prompting for OpenAI and OSS LLMs"
  end

  defp package do
    [
      maintainers: ["Thomas Millar"],
      licenses: ["MIT"],
      links: %{
        "GitHub" => "https://github.com/thmsmlr/instructor_ex"
      }
    ]
  end

  def before_closing_body_tag(:html) do
    """
    <script src="https://cdn.jsdelivr.net/npm/mermaid@10.2.3/dist/mermaid.min.js"></script>
    <script>
      document.addEventListener("DOMContentLoaded", function () {
        mermaid.initialize({
          startOnLoad: false,
          theme: document.body.className.includes("dark") ? "dark" : "default"
        });
        let id = 0;
        for (const codeEl of document.querySelectorAll("pre code.mermaid")) {
          const preEl = codeEl.parentElement;
          const graphDefinition = codeEl.textContent;
          const graphEl = document.createElement("div");
          const graphId = "mermaid-graph-" + id++;
          mermaid.render(graphId, graphDefinition).then(({svg, bindFunctions}) => {
            graphEl.innerHTML = svg;
            bindFunctions?.(graphEl);
            preEl.insertAdjacentElement("afterend", graphEl);
            preEl.remove();
          });
        }
      });
    </script>
    """
  end

  def before_closing_body_tag(_), do: ""

  defp aliases do
    [docs: ["docs", &copy_images/1]]
  end

  defp copy_images(_) do
    File.mkdir_p("doc/files/")
    File.cp!("pages/cookbook/files/shopify-screenshot.png", "doc/files/shopify-screenshot.png")
  end

  # Run "mix help deps" to learn about dependencies.
  defp deps do
    [
      {:ecto, "~> 3.11"},
      {:jason, "~> 1.4.0"},
      {:req, "~> 0.4.0"},
      {:jaxon, "~> 2.0"},
      {:ex_doc, "~> 0.31", only: :dev, runtime: false},
      {:mox, "~> 1.1.0", only: :test}
    ]
  end
end<|MERGE_RESOLUTION|>--- conflicted
+++ resolved
@@ -26,21 +26,14 @@
         extras: [
           "pages/quickstart.livemd",
           "pages/philosophy.md",
-<<<<<<< HEAD
-=======
           "pages/llm-providers/llama-cpp.livemd",
           "pages/llm-providers/ollama.livemd",
           "pages/llm-providers/together.livemd",
->>>>>>> c8b9778c
           "pages/cookbook/text-classification.livemd",
           "pages/cookbook/qa-citations.livemd",
           "pages/cookbook/extract-action-items-from-meeting-transcripts.livemd",
           "pages/cookbook/text-to-dataframes.livemd",
-<<<<<<< HEAD
-          "pages/cookbook/llama-cpp.livemd"
-=======
           "pages/cookbook/gpt4-vision.livemd"
->>>>>>> c8b9778c
         ],
         groups_for_extras: [
           "LLM Providers": ~r"pages/llm-providers/.*\.(md|livemd)",
