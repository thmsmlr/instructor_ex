defmodule Instructor.Adapters.Llamacpp do
  @moduledoc """
  Runs against the llama.cpp server. To be clear this calls the llamacpp specific
  endpoints, not the open-ai compliant ones.

  You can read more about it here:
    https://github.com/ggerganov/llama.cpp/tree/master/examples/server
  """
  alias Instructor.JSONSchema
  alias Instructor.GBNF

  @behaviour Instructor.Adapter

  @doc """
  Run a completion against the llama.cpp server, not the open-ai compliant one.
  This gives you more specific control over the grammar, and the ability to
  provide other parameters to the specific LLM invocation.

  You can read more about the parameters here:
    https://github.com/ggerganov/llama.cpp/tree/master/examples/server

  ## Examples

    iex> Instructor.chat_completion(
    ...>   model: "mistral-7b-instruct",
    ...>   messages: [
    ...>     %{ role: "user", content: "Classify the following text: Hello I am a Nigerian prince and I would like to send you money!" },
    ...>   ],
    ...>   response_model: response_model,
    ...>   temperature: 0.5,
    ...> )
  """
  @impl true
  def chat_completion(params, _config \\ nil) do
    {response_model, _} = Keyword.pop!(params, :response_model)
    {messages, _} = Keyword.pop!(params, :messages)
    {before_request, params} = Keyword.pop(params, :before_request)
    {after_response, params} = Keyword.pop(params, :after_response)

    json_schema = JSONSchema.from_ecto_schema(response_model)
    grammar = GBNF.from_json_schema(json_schema)
    prompt = apply_chat_template(chat_template(), messages)
    stream = Keyword.get(params, :stream, false)

    if stream do
      do_streaming_chat_completion(prompt, grammar, before_request, after_response)
    else
      do_chat_completion(prompt, grammar, before_request, after_response)
    end
  end

  defp do_streaming_chat_completion(prompt, grammar, before_request, after_response) do
    pid = self()

    Stream.resource(
      fn ->
        Task.async(fn ->
<<<<<<< HEAD
          req =
            Req.new(
              url: url(),
              json: %{
                grammar: grammar,
                prompt: prompt,
                stream: true
              },
              receive_timeout: 60_000,
              into: fn {:data, data}, {req, resp} ->
                if is_function(after_response) do
                  after_response.({{:data, data}, {req, resp}})
                end

                send(pid, data)
                {:cont, {req, resp}}
              end
            )

          if is_function(before_request) do
            before_request.(req)
          end

          Req.post!(req)
=======
          Req.post(url(),
            json: %{
              grammar: grammar,
              prompt: prompt,
              stream: true
            },
            receive_timeout: 60_000,
            into: fn {:data, data}, {req, resp} ->
              send(pid, data)
              {:cont, {req, resp}}
            end
          )

>>>>>>> 52df85cf
          send(pid, :done)
        end)
      end,
      fn acc ->
        receive do
          :done ->
            {:halt, acc}

          "data: " <> data ->
            data = Jason.decode!(data)
            {[data], acc}
        end
      end,
      fn acc -> acc end
    )
    |> Stream.map(fn %{"content" => chunk} ->
      to_openai_streaming_response(chunk)
    end)
  end

  defp to_openai_streaming_response(chunk) when is_binary(chunk) do
    %{
      "choices" => [
        %{"delta" => %{"tool_calls" => [%{"function" => %{"arguments" => chunk}}]}}
      ]
    }
  end

<<<<<<< HEAD
  defp do_chat_completion(prompt, grammar, before_request, after_response) do
    req =
      Req.new(
        url: url(),
=======
  defp do_chat_completion(prompt, grammar) do
    response =
      Req.post(url(),
>>>>>>> 52df85cf
        json: %{
          grammar: grammar,
          prompt: prompt
        },
        receive_timeout: 60_000
      )

    if is_function(before_request) do
      before_request.(req)
    end

    response = Req.post!(req)

    if is_function(after_response) do
      after_response.(response)
    end

    case response do
      {:ok, %{status: 200, body: %{"content" => params}}} ->
        {:ok, to_openai_response(params)}

      {:ok, %{status: status}} ->
        {:error, "Unexpected HTTP response code: #{status}"}

      {:error, reason} ->
        {:error, reason}
    end
  end

  defp to_openai_response(params) do
    %{
      "choices" => [
        %{
          "message" => %{
            "tool_calls" => [
              %{"id" => "schema", "function" => %{"name" => "schema", "arguments" => params}}
            ]
          }
        }
      ]
    }
  end

  defp apply_chat_template(:mistral_instruct, messages) do
    prompt =
      messages
      |> Enum.map_join("\n\n", fn
        %{role: "assistant", content: content} -> "#{content} </s>"
        %{content: content} -> "[INST] #{content} [/INST]"
      end)

    "<s>#{prompt}"
  end

  defp apply_chat_template(:tiny_llama, messages) do
    prompt =
      messages
      |> Enum.map_join("\n\n", fn
        %{role: role, content: content} -> "<|#{role}|>\n#{content} </s>"
        %{content: content} -> "<|user|>\n#{content} </s>"
      end)

    "<s>#{prompt}"
  end

  defp url() do
    Keyword.get(config(), :url, "http://localhost:8080/completion")
  end

  defp chat_template() do
    Keyword.get(config(), :chat_template, :mistral_instruct)
  end

  defp config() do
    base_config = Application.get_env(:instructor, :llamacpp, [])

    default_config = [
      chat_template: :mistral_instruct,
      api_url: "http://localhost:8080/completion"
    ]

    Keyword.merge(default_config, base_config)
  end
end<|MERGE_RESOLUTION|>--- conflicted
+++ resolved
@@ -55,7 +55,6 @@
     Stream.resource(
       fn ->
         Task.async(fn ->
-<<<<<<< HEAD
           req =
             Req.new(
               url: url(),
@@ -79,22 +78,7 @@
             before_request.(req)
           end
 
-          Req.post!(req)
-=======
-          Req.post(url(),
-            json: %{
-              grammar: grammar,
-              prompt: prompt,
-              stream: true
-            },
-            receive_timeout: 60_000,
-            into: fn {:data, data}, {req, resp} ->
-              send(pid, data)
-              {:cont, {req, resp}}
-            end
-          )
-
->>>>>>> 52df85cf
+          Req.post(req)
           send(pid, :done)
         end)
       end,
@@ -123,16 +107,10 @@
     }
   end
 
-<<<<<<< HEAD
   defp do_chat_completion(prompt, grammar, before_request, after_response) do
     req =
       Req.new(
         url: url(),
-=======
-  defp do_chat_completion(prompt, grammar) do
-    response =
-      Req.post(url(),
->>>>>>> 52df85cf
         json: %{
           grammar: grammar,
           prompt: prompt
@@ -144,7 +122,7 @@
       before_request.(req)
     end
 
-    response = Req.post!(req)
+    response = Req.post(req)
 
     if is_function(after_response) do
       after_response.(response)
