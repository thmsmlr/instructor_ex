--- conflicted
+++ resolved
@@ -84,8 +84,6 @@
 ```
 
 Check out our [Quickstart Guide](https://hexdocs.pm/instructor/quickstart.html) for more code snippets that you can run locally (in Livebook). Or, to get a better idea of the thinking behind Instructor, read more about our [Philosophy & Motivations](https://hexdocs.pm/instructor/philosophy.html).
-<<<<<<< HEAD
-=======
 
 Optionally, you can also customize the your llama.cpp calls (with defaults shown):
 ```elixir
@@ -95,7 +93,6 @@
     chat_template: :mistral_instruct,
     api_url: "http://localhost:8080/completion"
 ````
->>>>>>> c8b9778c
 
 <!-- Docs -->
 
